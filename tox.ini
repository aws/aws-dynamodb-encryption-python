--- conflicted
+++ resolved
@@ -1,10 +1,6 @@
 [tox]
 envlist =
-<<<<<<< HEAD
-    py{36,37,38,39}-{local,integ,ddb,examples}-fast,
-=======
-    py{35,36,37,38,39,310}-{local,integ,ddb,examples}-fast,
->>>>>>> f8e258ee
+    py{36,37,38,39,310}-{local,integ,ddb,examples}-fast,
     nocmk, sourcebuildcheck,
     docs, bandit, doc8, readme,
     flake8{,-tests,-examples}, pylint{,-tests,-examples},
