--- conflicted
+++ resolved
@@ -39,13 +39,8 @@
 #          - integ-slow
 #          - examples
     steps:
-<<<<<<< HEAD
-      - uses: actions/checkout@v3
+      - uses: actions/checkout@v4
       - uses: actions/setup-python@v5
-=======
-      - uses: actions/checkout@v4
-      - uses: actions/setup-python@v4
->>>>>>> d5bd7de1
         with:
           python-version: ${{ matrix.python }}
           architecture: ${{ matrix.platform.architecture }}
@@ -56,31 +51,7 @@
         env:
           TOXENV: ${{ matrix.category }}
         run: tox -- -vv
-<<<<<<< HEAD
 
-=======
-  upstream-py3:
-    runs-on: ubuntu-latest
-    strategy:
-      fail-fast: true
-      matrix:
-        category:
-          - nocmk
-          - sourcebuildcheck
-          - test-upstream-requirements-py37
-    steps:
-      - uses: actions/checkout@v4
-      - uses: actions/setup-python@v4
-        with:
-          python-version: 3.7
-      - run: |
-          python -m pip install --upgrade pip
-          pip install --upgrade -r dev_requirements/ci-requirements.txt
-      - name: run test
-        env:
-          TOXENV: ${{ matrix.category }}
-        run: tox -- -vv
->>>>>>> d5bd7de1
   upstream-py311:
     runs-on: ubuntu-latest
     strategy:
@@ -91,13 +62,8 @@
           - sourcebuildcheck
           - test-upstream-requirements-py311
     steps:
-<<<<<<< HEAD
-      - uses: actions/checkout@v3
+      - uses: actions/checkout@v4
       - uses: actions/setup-python@v5
-=======
-      - uses: actions/checkout@v4
-      - uses: actions/setup-python@v4
->>>>>>> d5bd7de1
         with:
           python-version: "3.11"
       - run: |
