# This workflow runs static analysis checks on pull requests.
name: static analysis

on:
  pull_request:
  push:
  # Run once a day
  schedule:
    - cron: '0 0 * * *'

jobs:
  analysis:
    runs-on: ubuntu-latest
    strategy:
      fail-fast: false
      matrix:
        category:
# Disabled pending completion of integration
# https://github.com/aws/aws-dynamodb-encryption-python/issues/66
#          - mypy-py2
#          - mypy-py3
          - bandit
          - doc8
          - readme
          - docs
          - flake8
          - pylint
          - flake8-tests
          - flake8-examples
          - pylint-tests
          - pylint-examples
          - black-check
    steps:
<<<<<<< HEAD
      - uses: actions/checkout@v3
      - uses: actions/setup-python@v5
=======
      - uses: actions/checkout@v4
      - uses: actions/setup-python@v4
>>>>>>> d5bd7de1
        with:
          python-version: 3.8
      - run: |
          python -m pip install --upgrade pip
          pip install --upgrade -r dev_requirements/ci-requirements.txt
      - name: check
        env:
          TOXENV: ${{ matrix.category }}
        run: tox -- -vv<|MERGE_RESOLUTION|>--- conflicted
+++ resolved
@@ -17,7 +17,6 @@
         category:
 # Disabled pending completion of integration
 # https://github.com/aws/aws-dynamodb-encryption-python/issues/66
-#          - mypy-py2
 #          - mypy-py3
           - bandit
           - doc8
@@ -31,13 +30,8 @@
           - pylint-examples
           - black-check
     steps:
-<<<<<<< HEAD
-      - uses: actions/checkout@v3
+      - uses: actions/checkout@v4
       - uses: actions/setup-python@v5
-=======
-      - uses: actions/checkout@v4
-      - uses: actions/setup-python@v4
->>>>>>> d5bd7de1
         with:
           python-version: 3.8
       - run: |
